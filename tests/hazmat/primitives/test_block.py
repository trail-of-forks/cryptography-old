# Licensed under the Apache License, Version 2.0 (the "License");
# you may not use this file except in compliance with the License.
# You may obtain a copy of the License at
#
#    http://www.apache.org/licenses/LICENSE-2.0
#
# Unless required by applicable law or agreed to in writing, software
# distributed under the License is distributed on an "AS IS" BASIS,
# WITHOUT WARRANTIES OR CONDITIONS OF ANY KIND, either express or
# implied.
# See the License for the specific language governing permissions and
# limitations under the License.

from __future__ import absolute_import, division, print_function

import binascii

import pytest

from cryptography import utils
from cryptography.exceptions import (
    UnsupportedAlgorithm, AlreadyFinalized,
)
from cryptography.hazmat.primitives import interfaces
from cryptography.hazmat.primitives.ciphers import (
    Cipher, algorithms, modes
)

from .utils import (
    generate_aead_exception_test, generate_aead_tag_exception_test
)


@utils.register_interface(interfaces.Mode)
class DummyMode(object):
    name = "dummy-mode"


@utils.register_interface(interfaces.CipherAlgorithm)
class DummyCipher(object):
    name = "dummy-cipher"


<<<<<<< HEAD
class DummyMode(object):
    def validate_for_algorithm(self, algorithm):
        pass


=======
@pytest.mark.cipher
>>>>>>> 522487e5
class TestCipher(object):
    def test_creates_encryptor(self, backend):
        cipher = Cipher(
            algorithms.AES(binascii.unhexlify(b"0" * 32)),
            modes.CBC(binascii.unhexlify(b"0" * 32)),
            backend
        )
        assert isinstance(cipher.encryptor(), interfaces.CipherContext)

    def test_creates_decryptor(self, backend):
        cipher = Cipher(
            algorithms.AES(binascii.unhexlify(b"0" * 32)),
            modes.CBC(binascii.unhexlify(b"0" * 32)),
            backend
        )
        assert isinstance(cipher.decryptor(), interfaces.CipherContext)

    def test_instantiate_with_non_algorithm(self, backend):
        algorithm = object()
        with pytest.raises(TypeError):
            Cipher(algorithm, mode=None, backend=backend)


@pytest.mark.cipher
class TestCipherContext(object):
    def test_use_after_finalize(self, backend):
        cipher = Cipher(
            algorithms.AES(binascii.unhexlify(b"0" * 32)),
            modes.CBC(binascii.unhexlify(b"0" * 32)),
            backend
        )
        encryptor = cipher.encryptor()
        encryptor.update(b"a" * 16)
        encryptor.finalize()
        with pytest.raises(AlreadyFinalized):
            encryptor.update(b"b" * 16)
        with pytest.raises(AlreadyFinalized):
            encryptor.finalize()
        decryptor = cipher.decryptor()
        decryptor.update(b"a" * 16)
        decryptor.finalize()
        with pytest.raises(AlreadyFinalized):
            decryptor.update(b"b" * 16)
        with pytest.raises(AlreadyFinalized):
            decryptor.finalize()

    def test_unaligned_block_encryption(self, backend):
        cipher = Cipher(
            algorithms.AES(binascii.unhexlify(b"0" * 32)),
            modes.ECB(),
            backend
        )
        encryptor = cipher.encryptor()
        ct = encryptor.update(b"a" * 15)
        assert ct == b""
        ct += encryptor.update(b"a" * 65)
        assert len(ct) == 80
        ct += encryptor.finalize()
        decryptor = cipher.decryptor()
        pt = decryptor.update(ct[:3])
        assert pt == b""
        pt += decryptor.update(ct[3:])
        assert len(pt) == 80
        assert pt == b"a" * 80
        decryptor.finalize()

    @pytest.mark.parametrize("mode", [DummyMode(), None])
    def test_nonexistent_cipher(self, backend, mode):
        cipher = Cipher(
<<<<<<< HEAD
            DummyCipher(), DummyMode(), backend
=======
            DummyCipher(), mode, backend
>>>>>>> 522487e5
        )
        with pytest.raises(UnsupportedAlgorithm):
            cipher.encryptor()

        with pytest.raises(UnsupportedAlgorithm):
            cipher.decryptor()

    def test_incorrectly_padded(self, backend):
        cipher = Cipher(
            algorithms.AES(b"\x00" * 16),
            modes.CBC(b"\x00" * 16),
            backend
        )
        encryptor = cipher.encryptor()
        encryptor.update(b"1")
        with pytest.raises(ValueError):
            encryptor.finalize()

        decryptor = cipher.decryptor()
        decryptor.update(b"1")
        with pytest.raises(ValueError):
            decryptor.finalize()


@pytest.mark.supported(
    only_if=lambda backend: backend.cipher_supported(
        algorithms.AES("\x00" * 16), modes.GCM("\x00" * 12)
    ),
    skip_message="Does not support AES GCM",
)
@pytest.mark.cipher
class TestAEADCipherContext(object):
    test_aead_exceptions = generate_aead_exception_test(
        algorithms.AES,
        modes.GCM,
    )
    test_aead_tag_exceptions = generate_aead_tag_exception_test(
        algorithms.AES,
        modes.GCM,
<<<<<<< HEAD
        only_if=lambda backend: backend.cipher_supported(
            algorithms.AES("\x00" * 16), modes.GCM("\x00" * 12)
        ),
        skip_message="Does not support AES GCM",
    )


class TestModeValidation(object):
    def test_cbc(self, backend):
        with pytest.raises(ValueError):
            Cipher(
                algorithms.AES(b"\x00" * 16),
                modes.CBC(b"abc"),
                backend,
            )

    def test_ofb(self, backend):
        with pytest.raises(ValueError):
            Cipher(
                algorithms.AES(b"\x00" * 16),
                modes.OFB(b"abc"),
                backend,
            )

    def test_cfb(self, backend):
        with pytest.raises(ValueError):
            Cipher(
                algorithms.AES(b"\x00" * 16),
                modes.CFB(b"abc"),
                backend,
            )

    def test_ctr(self, backend):
        with pytest.raises(ValueError):
            Cipher(
                algorithms.AES(b"\x00" * 16),
                modes.CTR(b"abc"),
                backend,
            )
=======
    )
>>>>>>> 522487e5
<|MERGE_RESOLUTION|>--- conflicted
+++ resolved
@@ -35,21 +35,16 @@
 class DummyMode(object):
     name = "dummy-mode"
 
+    def validate_for_algorithm(self, algorithm):
+        pass
+
 
 @utils.register_interface(interfaces.CipherAlgorithm)
 class DummyCipher(object):
     name = "dummy-cipher"
 
 
-<<<<<<< HEAD
-class DummyMode(object):
-    def validate_for_algorithm(self, algorithm):
-        pass
-
-
-=======
 @pytest.mark.cipher
->>>>>>> 522487e5
 class TestCipher(object):
     def test_creates_encryptor(self, backend):
         cipher = Cipher(
@@ -119,11 +114,7 @@
     @pytest.mark.parametrize("mode", [DummyMode(), None])
     def test_nonexistent_cipher(self, backend, mode):
         cipher = Cipher(
-<<<<<<< HEAD
-            DummyCipher(), DummyMode(), backend
-=======
             DummyCipher(), mode, backend
->>>>>>> 522487e5
         )
         with pytest.raises(UnsupportedAlgorithm):
             cipher.encryptor()
@@ -163,11 +154,6 @@
     test_aead_tag_exceptions = generate_aead_tag_exception_test(
         algorithms.AES,
         modes.GCM,
-<<<<<<< HEAD
-        only_if=lambda backend: backend.cipher_supported(
-            algorithms.AES("\x00" * 16), modes.GCM("\x00" * 12)
-        ),
-        skip_message="Does not support AES GCM",
     )
 
 
@@ -202,7 +188,4 @@
                 algorithms.AES(b"\x00" * 16),
                 modes.CTR(b"abc"),
                 backend,
-            )
-=======
-    )
->>>>>>> 522487e5
+            )