--- conflicted
+++ resolved
@@ -9,11 +9,10 @@
 import pytest
 
 from cryptography import x509
-<<<<<<< HEAD
 from cryptography.x509 import load_pem_x509_certificate
+from cryptography.x509.general_name import DNSName, IPAddress
 from cryptography.x509.verification import (
     PolicyBuilder,
-    Profile,
     Store,
     verify,
 )
@@ -110,15 +109,11 @@
 """
     )
 
-    policy = PolicyBuilder(profile=Profile.RFC5280).build()
+    policy = PolicyBuilder().build_server_verifier()
     store = Store([root])
     chain = verify(ee, policy, [intermediate], store)
 
     assert chain == [ee, intermediate, root]
-=======
-from cryptography.x509.general_name import DNSName, IPAddress
-from cryptography.x509.verification import PolicyBuilder, Store
-from tests.x509.test_x509 import _load_cert
 
 
 class TestPolicyBuilder:
@@ -168,7 +163,6 @@
         verifier = builder.build_server_verifier(DNSName("cryptography.io"))
         assert verifier.subject == DNSName("cryptography.io")
         assert verifier.validation_time == now
->>>>>>> 4166517b
 
 
 class TestStore:
