--- conflicted
+++ resolved
@@ -21,7 +21,6 @@
 from tests.x509.test_x509 import _load_cert
 
 
-<<<<<<< HEAD
 def _get_limbo_peer(expected_peer, testcase_id):
     assert expected_peer is not None, f"{testcase_id}: no expected peer name"
 
@@ -89,13 +88,14 @@
     )
     should_pass = testcase["expected_result"] == "SUCCESS"
 
-    verifier = PolicyBuilder(time=validation_time).build_server_verifier(
-        peer_name
-    )
-    store = Store(trusted_certs)
+    verifier = (
+        PolicyBuilder(time=validation_time)
+        .store(Store(trusted_certs))
+        .build_server_verifier(peer_name)
+    )
 
     try:
-        verifier.verify(peer_certificate, untrusted_intermediates, store)
+        verifier.verify(peer_certificate, untrusted_intermediates)
         assert (
             should_pass
         ), f"{testcase_id}: verification succeeded when we expected failure"
@@ -215,13 +215,14 @@
     verifier = (
         PolicyBuilder()
         .time(datetime.datetime(2023, 7, 10))
+        .store(Store([root]))
         .build_server_verifier(subject=DNSName("cryptography.io"))
     )
-    store = Store([root])
-    chain = verifier.verify(ee, [intermediate], store)
+    chain = verifier.verify(ee, [intermediate])
 
     assert chain == [ee, intermediate, root]
-=======
+
+
 @lru_cache(maxsize=1)
 def dummy_store() -> Store:
     cert = _load_cert(
@@ -229,7 +230,6 @@
         x509.load_pem_x509_certificate,
     )
     return Store([cert])
->>>>>>> d643b04e
 
 
 class TestPolicyBuilder:
@@ -306,21 +306,6 @@
             Store(["not a cert"])  # type: ignore[list-item]
 
 
-class TestServerVerifier:
-    def test_not_implemented(self):
-        verifier = (
-            PolicyBuilder()
-            .store(dummy_store())
-            .build_server_verifier(DNSName("cryptography.io"))
-        )
-        cert = _load_cert(
-            os.path.join("x509", "cryptography.io.pem"),
-            x509.load_pem_x509_certificate,
-        )
-<<<<<<< HEAD
-        assert Store([cert]) is not None
-
-
 def test_limbo(subtests):
     limbo_file = cryptography_vectors.open_vector_file(
         os.path.join("x509", "limbo.json"), "r"
@@ -330,8 +315,4 @@
         testcases = limbo["testcases"]
         for testcase in testcases:
             with subtests.test():
-                _limbo_testcase(testcase)
-=======
-        with pytest.raises(NotImplementedError):
-            verifier.verify(cert, [])
->>>>>>> d643b04e
+                _limbo_testcase(testcase)