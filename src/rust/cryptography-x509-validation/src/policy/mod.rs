--- conflicted
+++ resolved
@@ -22,26 +22,15 @@
 use cryptography_x509::name::GeneralName;
 use cryptography_x509::oid::{
     AUTHORITY_KEY_IDENTIFIER_OID, BASIC_CONSTRAINTS_OID, EKU_SERVER_AUTH_OID,
-<<<<<<< HEAD
-    EXTENDED_KEY_USAGE_OID, KEY_USAGE_OID, NAME_CONSTRAINTS_OID, SUBJECT_ALTERNATIVE_NAME_OID,
-    SUBJECT_DIRECTORY_ATTRIBUTES_OID, SUBJECT_KEY_IDENTIFIER_OID,
-=======
     EXTENDED_KEY_USAGE_OID, KEY_USAGE_OID, NAME_CONSTRAINTS_OID, POLICY_CONSTRAINTS_OID,
     SUBJECT_ALTERNATIVE_NAME_OID, SUBJECT_DIRECTORY_ATTRIBUTES_OID, SUBJECT_KEY_IDENTIFIER_OID,
->>>>>>> 352d9cff
 };
 
 use self::extension::{ca, ee, Criticality, ExtensionPolicy};
 use crate::certificate::{cert_is_self_issued, cert_is_self_signed};
 use crate::ops::CryptoOps;
-use crate::types::{DNSName, DNSPattern, IPAddress, IPRange};
-
-<<<<<<< HEAD
-const RFC5280_CRITICAL_CA_EXTENSIONS: &[asn1::ObjectIdentifier] =
-    &[BASIC_CONSTRAINTS_OID, KEY_USAGE_OID, NAME_CONSTRAINTS_OID];
-const RFC5280_CRITICAL_EE_EXTENSIONS: &[asn1::ObjectIdentifier] =
-    &[BASIC_CONSTRAINTS_OID, SUBJECT_ALTERNATIVE_NAME_OID];
-=======
+use crate::types::{DNSName, DNSPattern, IPAddress};
+
 // RSASSA‐PKCS1‐v1_5 with SHA‐256
 static RSASSA_PKCS1V15_SHA256: AlgorithmIdentifier<'_> = AlgorithmIdentifier {
     oid: asn1::DefinedByMarker::marker(),
@@ -81,7 +70,6 @@
         _trailer_field: 1,
     }))),
 });
->>>>>>> 352d9cff
 
 // RSASSA‐PSS with SHA‐512, MGF‐1 with SHA‐512, and a salt length of 64 bytes
 static RSASSA_PSS_SHA512: Lazy<AlgorithmIdentifier<'_>> = Lazy::new(|| AlgorithmIdentifier {
@@ -174,18 +162,8 @@
             (GeneralName::DNSName(pattern), Self::DNS(name)) => {
                 DNSPattern::new(pattern.0).map_or(false, |p| p.matches(name))
             }
-            (GeneralName::IPAddress(pattern), Self::IP(name)) => {
-<<<<<<< HEAD
-                if let Some(pattern) = IPRange::from_bytes(pattern) {
-                    pattern.matches(name)
-                } else if let Some(pattern) = IPAddress::from_bytes(pattern) {
-                    pattern == *name
-                } else {
-                    false
-                }
-=======
-                IPRange::from_bytes(pattern).map_or(false, |p| p.matches(name))
->>>>>>> 352d9cff
+            (GeneralName::IPAddress(addr), Self::IP(name)) => {
+                IPAddress::from_bytes(addr).map_or(false, |addr| addr == *name)
             }
             _ => false,
         }
@@ -499,24 +477,17 @@
     /// A "leaf" certificate is just the certificate in the leaf position during
     /// path validation, whether it be a CA or EE. As such, `permits_leaf`
     /// is logically equivalent to `permits_ee(leaf) || permits_ca(leaf)`.
-<<<<<<< HEAD
-    pub(crate) fn permits_leaf(&self, leaf: &Certificate) -> Result<(), PolicyError> {
+    pub(crate) fn permits_leaf(&self, leaf: &Certificate<'_>) -> Result<(), PolicyError> {
         // NOTE: Avoid refactoring this to `permits_ee() || permits_ca()` or any variation thereof.
         // Code like this will propagate irrelevant error messages out of the API.
         let extensions = leaf.extensions()?;
         if let Some(key_usage) = extensions.get_extension(&KEY_USAGE_OID) {
-            let key_usage: KeyUsage = key_usage.value()?;
+            let key_usage: KeyUsage<'_> = key_usage.value()?;
             if key_usage.key_cert_sign() {
                 return self.permits_ca(leaf);
             }
         }
         self.permits_ee(leaf)
-=======
-    pub(crate) fn permits_leaf(&self, leaf: &Certificate<'_>) -> Result<(), PolicyError> {
-        // NOTE: Perform `permits_ee` first, since 99% of path validations should have
-        // an EE certificate in the leaf position.
-        self.permits_ee(leaf).or_else(|_| self.permits_ca(leaf))
->>>>>>> 352d9cff
     }
 
     /// Checks whether the given CA certificate is compatible with this policy.
@@ -542,20 +513,6 @@
             ext_policy.permits(self, cert, &extensions)?;
         }
 
-<<<<<<< HEAD
-        // 5280 4.2.1.10: Name Constraints
-        // If present, NameConstraints MUST be critical.
-        if let Some(name_constraints) = extensions.get_extension(&NAME_CONSTRAINTS_OID) {
-            if !name_constraints.critical {
-                return Err("NameConstraints must be marked critical in a CA certificate".into());
-            }
-        }
-
-        // 5280 4.2.1.11: Policy Constraints
-        // If present, PolicyConstraints MUST be critical.
-
-=======
->>>>>>> 352d9cff
         // CA certificates must also adhere to the expected EKU.
         self.permits_eku(extensions.get_extension(&EXTENDED_KEY_USAGE_OID))?;
 
@@ -592,28 +549,6 @@
         // 5280 4.2.1.5: Policy Mappings
         // The RFC is not clear on whether these may appear in EE certificates.
 
-<<<<<<< HEAD
-        // 5280 4.2.1.9: Basic Constraints
-        // We refute `KeyUsage.keyCertSign` above, so `BasicConstraints.cA` MUST NOT
-        // be asserted.
-        if let Some(basic_constraints) = extensions.get_extension(&BASIC_CONSTRAINTS_OID) {
-            let basic_constraints: BasicConstraints = basic_constraints.value()?;
-
-            if basic_constraints.ca {
-                return Err(PolicyError::Other(
-                    "EE is marked as a CA certificate (basicConstraints.cA)",
-                ));
-            }
-        }
-
-        // 5280 4.2.1.10: Name Constraints
-        // NameConstraints MUST NOT appear in EE certificates.
-        if extensions.get_extension(&NAME_CONSTRAINTS_OID).is_some() {
-            return Err(PolicyError::Other("EE has nameConstraints extension"));
-        }
-
-=======
->>>>>>> 352d9cff
         // 5280 4.2.1.11: Policy Constraints
         // The RFC is not clear on whether these may appear in EE certificates.
 
@@ -830,28 +765,27 @@
             assert!(!ip_sub.matches(&any_cryptography_io));
         }
 
-        // Single SAN, IP range.
-        {
-            // 127.0.0.1/24
-            let ip_gn = GeneralName::IPAddress(&[127, 0, 0, 1, 255, 255, 255, 0]);
+        // Single SAN, IP address.
+        {
+            let ip_gn = GeneralName::IPAddress(&[127, 0, 0, 1]);
             let san_der = asn1::write_single(&SequenceOfWriter::new([ip_gn])).unwrap();
-            let local_24 = asn1::parse_single::<SubjectAlternativeName<'_>>(&san_der).unwrap();
-
-            assert!(ip_sub.matches(&local_24));
-            assert!(!domain_sub.matches(&local_24));
-        }
-
-        // Multiple SANs, both domain wildcard and IP range.
+            let localhost = asn1::parse_single::<SubjectAlternativeName<'_>>(&san_der).unwrap();
+
+            assert!(ip_sub.matches(&localhost));
+            assert!(!domain_sub.matches(&localhost));
+        }
+
+        // Multiple SANs, both domain wildcard and IP address.
         {
             let domain_gn = GeneralName::DNSName(UnvalidatedIA5String("*.cryptography.io"));
-            let ip_gn = GeneralName::IPAddress(&[127, 0, 0, 1, 255, 255, 255, 0]);
+            let ip_gn = GeneralName::IPAddress(&[127, 0, 0, 1]);
             let san_der = asn1::write_single(&SequenceOfWriter::new([domain_gn, ip_gn])).unwrap();
 
-            let any_cryptography_io_or_local_24 =
+            let any_cryptography_io_or_localhost =
                 asn1::parse_single::<SubjectAlternativeName<'_>>(&san_der).unwrap();
 
-            assert!(domain_sub.matches(&any_cryptography_io_or_local_24));
-            assert!(ip_sub.matches(&any_cryptography_io_or_local_24));
+            assert!(domain_sub.matches(&any_cryptography_io_or_localhost));
+            assert!(ip_sub.matches(&any_cryptography_io_or_localhost));
         }
 
         // Single SAN, invalid domain pattern.
@@ -863,15 +797,5 @@
 
             assert!(!domain_sub.matches(&any_cryptography_io));
         }
-
-        // Single SAN, invalid IP range.
-        {
-            // 127.0.0.1/24
-            let ip_gn = GeneralName::IPAddress(&[127, 0, 0, 1, 1, 255, 1, 0]);
-            let san_der = asn1::write_single(&SequenceOfWriter::new([ip_gn])).unwrap();
-            let local_24 = asn1::parse_single::<SubjectAlternativeName<'_>>(&san_der).unwrap();
-
-            assert!(!ip_sub.matches(&local_24));
-        }
     }
 }