// This file is dual licensed under the terms of the Apache License, Version
// 2.0, and the BSD License. See the LICENSE file in the root of this repository
// for complete details.

use cryptography_x509::certificate::Certificate;
use cryptography_x509_validation::{
    ops::CryptoOps,
    policy::{Policy, Subject},
    trust_store::Store,
    types::{DNSName, IPAddress},
};

use crate::error::{CryptographyError, CryptographyResult};
use crate::types;
use crate::x509::certificate::Certificate as PyCertificate;
use crate::x509::common::{datetime_now, datetime_to_py, py_to_datetime};
use crate::x509::sign;

use super::certificate::OwnedCertificate;

pub(crate) struct PyCryptoOps {}

impl CryptoOps for PyCryptoOps {
    type Key = pyo3::Py<pyo3::PyAny>;
    type Err = CryptographyError;

    fn public_key(&self, cert: &Certificate<'_>) -> Result<Self::Key, Self::Err> {
        pyo3::Python::with_gil(|py| -> Result<Self::Key, Self::Err> {
            // This makes an unnecessary copy. It'd be nice to get rid of it.
            let spki_der = pyo3::types::PyBytes::new(py, &asn1::write_single(&cert.tbs_cert.spki)?);

            Ok(types::LOAD_DER_PUBLIC_KEY
                .get(py)?
                .call1((spki_der,))?
                .into())
        })
    }

    fn verify_signed_by(&self, cert: &Certificate<'_>, key: Self::Key) -> Result<(), Self::Err> {
        pyo3::Python::with_gil(|py| -> CryptographyResult<()> {
            sign::verify_signature_with_signature_algorithm(
                py,
                key.as_ref(py),
                &cert.signature_alg,
                cert.signature.as_bytes(),
                &asn1::write_single(&cert.tbs_cert)?,
            )
        })
    }
}

struct PyCryptoPolicy<'a>(Policy<'a, PyCryptoOps>);

/// This enum exists solely to provide heterogeneously typed ownership for `OwnedPolicy`.
enum SubjectOwner {
    // TODO: Switch this to `Py<PyString>` once Pyo3's `to_str()` preserves a
    // lifetime relationship between an a `PyString` and its borrowed `&str`
    // reference in all limited API builds. PyO3 can't currently do that in
    // older limited API builds because it needs `PyUnicode_AsUTF8AndSize` to do
    // so, which was only stabilized with 3.10.
    DNSName(String),
    IPAddress(pyo3::Py<pyo3::types::PyBytes>),
}

self_cell::self_cell!(
    struct OwnedPolicy {
        owner: SubjectOwner,

        #[covariant]
        dependent: PyCryptoPolicy,
    }
);

#[pyo3::pyclass(
    name = "ServerVerifier",
    module = "cryptography.hazmat.bindings._rust.x509"
)]
struct PyServerVerifier {
    #[pyo3(get, name = "subject")]
    py_subject: pyo3::Py<pyo3::PyAny>,
    policy: OwnedPolicy,
    #[pyo3(get)]
    store: pyo3::Py<PyStore>,
}

impl PyServerVerifier {
    fn as_policy(&self) -> &Policy<'_, PyCryptoOps> {
        &self.policy.borrow_dependent().0
    }
}

#[pyo3::pymethods]
impl PyServerVerifier {
    #[getter]
    fn validation_time<'p>(&self, py: pyo3::Python<'p>) -> pyo3::PyResult<&'p pyo3::PyAny> {
        datetime_to_py(py, &self.as_policy().validation_time)
    }

    fn verify<'p>(
        &self,
<<<<<<< HEAD
        py: pyo3::Python<'p>,
        leaf: &PyCertificate,
        intermediates: &'p pyo3::types::PyList,
        store: &'p PyStore,
    ) -> CryptographyResult<Vec<PyCertificate>> {
        let intermediates = intermediates
            .iter()
            .map(|o| o.extract::<pyo3::PyRef<'p, PyCertificate>>())
            .collect::<Result<Vec<_>, _>>()?;
        let store = Store::new(
            store
                .0
                .iter()
                .map(|t| t.get().raw.borrow_dependent().clone()),
        );

        let policy = self.as_policy();
        let chain = cryptography_x509_validation::verify(
            leaf.raw.borrow_dependent(),
            intermediates
                .iter()
                .map(|i| i.raw.borrow_dependent().clone()),
            policy,
            &store,
        )
        .map_err(|e| {
            pyo3::exceptions::PyValueError::new_err(format!("validation failed: {e:?}"))
        })?;

        // TODO: Optimize this? Turning a Certificate back into a PyCertificate
        // involves a full round-trip back through DER, which isn't ideal.
        chain
            .iter()
            .map(|c| {
                let raw = pyo3::types::PyBytes::new(py, &asn1::write_single(c)?);
                Ok(PyCertificate {
                    raw: OwnedCertificate::try_new(raw.into(), |raw| {
                        asn1::parse_single(raw.as_bytes(py))
                    })?,
                    cached_extensions: pyo3::once_cell::GILOnceCell::new(),
                })
            })
            .collect()
=======
        _py: pyo3::Python<'p>,
        _leaf: &PyCertificate,
        _intermediates: &'p pyo3::types::PyList,
    ) -> CryptographyResult<Vec<PyCertificate>> {
        Err(pyo3::exceptions::PyNotImplementedError::new_err("unimplemented").into())
>>>>>>> d643b04e
    }
}

fn build_subject_owner(
    py: pyo3::Python<'_>,
    subject: &pyo3::Py<pyo3::PyAny>,
) -> pyo3::PyResult<SubjectOwner> {
    let subject = subject.as_ref(py);

    if subject.is_instance(types::DNS_NAME.get(py)?)? {
        let value = subject
            .getattr(pyo3::intern!(py, "value"))?
            .downcast::<pyo3::types::PyString>()?;

        Ok(SubjectOwner::DNSName(value.to_str()?.to_owned()))
    } else if subject.is_instance(types::IP_ADDRESS.get(py)?)? {
        let value = subject
            .getattr(pyo3::intern!(py, "_packed"))?
            .call0()?
            .downcast::<pyo3::types::PyBytes>()?;

        Ok(SubjectOwner::IPAddress(value.into()))
    } else {
        Err(pyo3::exceptions::PyTypeError::new_err(
            "unsupported subject type",
        ))
    }
}

fn build_subject<'a>(
    py: pyo3::Python<'_>,
    subject: &'a SubjectOwner,
) -> pyo3::PyResult<Option<Subject<'a>>> {
    match subject {
        SubjectOwner::DNSName(dns_name) => {
            let dns_name = DNSName::new(dns_name)
                .ok_or_else(|| pyo3::exceptions::PyValueError::new_err("invalid domain name"))?;

            Ok(Some(Subject::DNS(dns_name)))
        }
        SubjectOwner::IPAddress(ip_addr) => {
            let ip_addr = IPAddress::from_bytes(ip_addr.as_bytes(py))
                .ok_or_else(|| pyo3::exceptions::PyValueError::new_err("invalid IP address"))?;

            Ok(Some(Subject::IP(ip_addr)))
        }
    }
}

#[pyo3::prelude::pyfunction]
fn create_server_verifier(
    py: pyo3::Python<'_>,
    subject: pyo3::Py<pyo3::PyAny>,
    store: pyo3::Py<PyStore>,
    time: Option<&pyo3::PyAny>,
) -> pyo3::PyResult<PyServerVerifier> {
    let time = match time {
        Some(time) => py_to_datetime(py, time)?,
        None => datetime_now(py)?,
    };

    let subject_owner = build_subject_owner(py, &subject)?;
    let policy = OwnedPolicy::try_new(subject_owner, |subject_owner| {
        let subject = build_subject(py, subject_owner)?;
        Ok::<PyCryptoPolicy<'_>, pyo3::PyErr>(PyCryptoPolicy(Policy::new(
            PyCryptoOps {},
            subject,
            time,
        )))
    })?;

    Ok(PyServerVerifier {
        py_subject: subject,
        policy,
        store,
    })
}

#[pyo3::pyclass(
    frozen,
    name = "Store",
    module = "cryptography.hazmat.bindings._rust.x509"
)]
struct PyStore(Vec<pyo3::Py<PyCertificate>>);

#[pyo3::pymethods]
impl PyStore {
    #[new]
    fn new(certs: Vec<pyo3::Py<PyCertificate>>) -> pyo3::PyResult<Self> {
        if certs.is_empty() {
            return Err(pyo3::exceptions::PyValueError::new_err(
                "can't create an empty store",
            ));
        }
        Ok(Self(certs))
    }
}

pub(crate) fn add_to_module(module: &pyo3::prelude::PyModule) -> pyo3::PyResult<()> {
    module.add_class::<PyServerVerifier>()?;
    module.add_class::<PyStore>()?;
    module.add_function(pyo3::wrap_pyfunction!(create_server_verifier, module)?)?;

    Ok(())
}<|MERGE_RESOLUTION|>--- conflicted
+++ resolved
@@ -98,18 +98,18 @@
 
     fn verify<'p>(
         &self,
-<<<<<<< HEAD
         py: pyo3::Python<'p>,
         leaf: &PyCertificate,
         intermediates: &'p pyo3::types::PyList,
-        store: &'p PyStore,
     ) -> CryptographyResult<Vec<PyCertificate>> {
         let intermediates = intermediates
             .iter()
             .map(|o| o.extract::<pyo3::PyRef<'p, PyCertificate>>())
             .collect::<Result<Vec<_>, _>>()?;
         let store = Store::new(
-            store
+            self.store
+                .as_ref(py)
+                .get()
                 .0
                 .iter()
                 .map(|t| t.get().raw.borrow_dependent().clone()),
@@ -142,13 +142,6 @@
                 })
             })
             .collect()
-=======
-        _py: pyo3::Python<'p>,
-        _leaf: &PyCertificate,
-        _intermediates: &'p pyo3::types::PyList,
-    ) -> CryptographyResult<Vec<PyCertificate>> {
-        Err(pyo3::exceptions::PyNotImplementedError::new_err("unimplemented").into())
->>>>>>> d643b04e
     }
 }
 
