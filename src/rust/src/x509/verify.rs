// This file is dual licensed under the terms of the Apache License, Version
// 2.0, and the BSD License. See the LICENSE file in the root of this repository
// for complete details.

use cryptography_x509::certificate::Certificate;
use cryptography_x509_validation::{
    ops::CryptoOps,
    policy::{Policy, Subject},
<<<<<<< HEAD
    trust_store::Store,
    types::{DNSName, IPAddress},
};

use crate::error::CryptographyResult;

use super::{
    certificate::{Certificate as PyCertificate, OwnedCertificate},
    common::datetime_now,
    py_to_datetime, sign,
};
=======
    types::{DNSName, IPAddress},
};

use crate::error::{CryptographyError, CryptographyResult};
use crate::types;
use crate::x509::certificate::Certificate as PyCertificate;
use crate::x509::common::{datetime_now, datetime_to_py, py_to_datetime};
use crate::x509::sign;

pub(crate) struct PyCryptoOps {}

impl CryptoOps for PyCryptoOps {
    type Key = pyo3::Py<pyo3::PyAny>;
    type Err = CryptographyError;

    fn public_key(&self, cert: &Certificate<'_>) -> Result<Self::Key, Self::Err> {
        pyo3::Python::with_gil(|py| -> Result<Self::Key, Self::Err> {
            // This makes an unnecessary copy. It'd be nice to get rid of it.
            let spki_der = pyo3::types::PyBytes::new(py, &asn1::write_single(&cert.tbs_cert.spki)?);

            Ok(types::LOAD_DER_PUBLIC_KEY
                .get(py)?
                .call1((spki_der,))?
                .into())
        })
    }

    fn verify_signed_by(&self, cert: &Certificate<'_>, key: Self::Key) -> Result<(), Self::Err> {
        pyo3::Python::with_gil(|py| -> CryptographyResult<()> {
            sign::verify_signature_with_signature_algorithm(
                py,
                key.as_ref(py),
                &cert.signature_alg,
                cert.signature.as_bytes(),
                &asn1::write_single(&cert.tbs_cert)?,
            )
        })
    }
}

struct PyCryptoPolicy<'a>(Policy<'a, PyCryptoOps>);

/// This enum exists solely to provide heterogeneously typed ownership for `OwnedPolicy`.
enum SubjectOwner {
    // TODO: Switch this to `Py<PyString>` once Pyo3's `to_str()` preserves a
    // lifetime relationship between an a `PyString` and its borrowed `&str`
    // reference in all limited API builds. PyO3 can't currently do that in
    // older limited API builds because it needs `PyUnicode_AsUTF8AndSize` to do
    // so, which was only stabilized with 3.10.
    DNSName(String),
    IPAddress(pyo3::Py<pyo3::types::PyBytes>),
}

self_cell::self_cell!(
    struct OwnedPolicy {
        owner: SubjectOwner,

        #[covariant]
        dependent: PyCryptoPolicy,
    }
);

#[pyo3::pyclass(
    name = "ServerVerifier",
    module = "cryptography.hazmat.bindings._rust.x509"
)]
struct PyServerVerifier {
    #[pyo3(get, name = "subject")]
    py_subject: pyo3::Py<pyo3::PyAny>,
    policy: OwnedPolicy,
}

impl PyServerVerifier {
    fn as_policy(&self) -> &Policy<'_, PyCryptoOps> {
        &self.policy.borrow_dependent().0
    }
}

#[pyo3::pymethods]
impl PyServerVerifier {
    #[getter]
    fn validation_time<'p>(&self, py: pyo3::Python<'p>) -> pyo3::PyResult<&'p pyo3::PyAny> {
        datetime_to_py(py, &self.as_policy().validation_time)
    }
}

fn build_subject_owner(
    py: pyo3::Python<'_>,
    subject: &pyo3::Py<pyo3::PyAny>,
) -> pyo3::PyResult<SubjectOwner> {
    let subject = subject.as_ref(py);

    if subject.is_instance(types::DNS_NAME.get(py)?)? {
        let value = subject
            .getattr(pyo3::intern!(py, "value"))?
            .downcast::<pyo3::types::PyString>()?;

        Ok(SubjectOwner::DNSName(value.to_str()?.to_owned()))
    } else if subject.is_instance(types::IP_ADDRESS.get(py)?)? {
        let value = subject
            .getattr(pyo3::intern!(py, "_packed"))?
            .call0()?
            .downcast::<pyo3::types::PyBytes>()?;

        Ok(SubjectOwner::IPAddress(value.into()))
    } else {
        Err(pyo3::exceptions::PyTypeError::new_err(
            "unsupported subject type",
        ))
    }
}

fn build_subject<'a>(
    py: pyo3::Python<'_>,
    subject: &'a SubjectOwner,
) -> pyo3::PyResult<Option<Subject<'a>>> {
    match subject {
        SubjectOwner::DNSName(dns_name) => {
            let dns_name = DNSName::new(dns_name)
                .ok_or_else(|| pyo3::exceptions::PyValueError::new_err("invalid domain name"))?;

            Ok(Some(Subject::DNS(dns_name)))
        }
        SubjectOwner::IPAddress(ip_addr) => {
            let ip_addr = IPAddress::from_bytes(ip_addr.as_bytes(py))
                .ok_or_else(|| pyo3::exceptions::PyValueError::new_err("invalid IP address"))?;

            Ok(Some(Subject::IP(ip_addr)))
        }
    }
}

#[pyo3::prelude::pyfunction]
fn create_server_verifier(
    py: pyo3::Python<'_>,
    subject: pyo3::Py<pyo3::PyAny>,
    time: Option<&pyo3::PyAny>,
) -> pyo3::PyResult<PyServerVerifier> {
    let time = match time {
        Some(time) => py_to_datetime(py, time)?,
        None => datetime_now(py)?,
    };

    let subject_owner = build_subject_owner(py, &subject)?;
    let policy = OwnedPolicy::try_new(subject_owner, |subject_owner| {
        let subject = build_subject(py, subject_owner)?;
        Ok::<PyCryptoPolicy<'_>, pyo3::PyErr>(PyCryptoPolicy(Policy::new(
            PyCryptoOps {},
            subject,
            time,
        )))
    })?;

    Ok(PyServerVerifier {
        py_subject: subject,
        policy,
    })
}
>>>>>>> 4166517b

#[pyo3::pyclass(
    frozen,
    name = "Store",
    module = "cryptography.hazmat.bindings._rust.x509"
)]
struct PyStore(Vec<pyo3::Py<PyCertificate>>);

#[pyo3::pymethods]
impl PyStore {
    #[new]
    fn new(certs: Vec<pyo3::Py<PyCertificate>>) -> pyo3::PyResult<Self> {
        if certs.is_empty() {
            return Err(pyo3::exceptions::PyValueError::new_err(
                "can't create an empty store",
            ));
        }
        Ok(Self(certs))
    }
}

pub(crate) struct PyCryptoOps {}

impl CryptoOps for PyCryptoOps {
    // NOTE: This "key" type also carries any error that might happen
    // during key serialization/loading. This isn't ideal but also is
    // not a significant issue, since its only use is in checking
    // another certificate's signature (where an error means that the
    // signature check fails trivially).
    type Key = pyo3::Py<pyo3::PyAny>;

    fn public_key(&self, cert: &Certificate<'_>) -> Option<Self::Key> {
        pyo3::Python::with_gil(|py| -> Option<Self::Key> {
            // This makes an unnecessary copy. It'd be nice to get rid of it.
            let spki_der =
                pyo3::types::PyBytes::new(py, &asn1::write_single(&cert.tbs_cert.spki).ok()?);
            Some(
                py.import(pyo3::intern!(
                    py,
                    "cryptography.hazmat.primitives.serialization"
                ))
                .ok()?
                .getattr(pyo3::intern!(py, "load_der_public_key"))
                .ok()?
                .call1((spki_der,))
                .ok()?
                .into(),
            )
        })
    }

    fn is_signed_by(&self, cert: &Certificate<'_>, key: Self::Key) -> bool {
        pyo3::Python::with_gil(|py| -> CryptographyResult<()> {
            sign::verify_signature_with_signature_algorithm(
                py,
                key.as_ref(py),
                &cert.signature_alg,
                cert.signature.as_bytes(),
                &asn1::write_single(&cert.tbs_cert)?,
            )
        })
        .is_ok()
    }
}

// NOTE: pyO3 classes can't be generic over a trait, which our profile API requires.
// Our workaround is to unfold each profile variant in this enum, which produces
// a small amount of (internal) duplication in exchange for the monomorphism that
// pyO3 needs.
struct FixedPolicy<'a>(Policy<'a, PyCryptoOps>);

/// This enum exists solely to provide heterogeneously typed ownership for `OwnedPolicy`.
enum SubjectOwner {
    // NOTE: This is ugly, but is effectively the easiest way to use a uniform
    // `OwnedPolicy` API when policies aren't strictly required to contain a subject.
    None,
    // TODO: Switch this to `Py<PyString>` once Pyo3's `to_str()` preserves a
    // lifetime relationship between an a `PyString` and its borrowed `&str`
    // reference in all limited API builds. PyO3 can't currently do that in
    // older limited API builds because it needs `PyUnicode_AsUTF8AndSize` to do
    // so, which was only stabilized with 3.10.
    DNSName(String),
    IPAddress(pyo3::Py<pyo3::types::PyBytes>),
}

self_cell::self_cell!(
    struct OwnedPolicy {
        owner: SubjectOwner,

        #[covariant]
        dependent: FixedPolicy,
    }
);

#[pyo3::pyclass(
    frozen,
    name = "Policy",
    module = "cryptography.hazmat.bindings._rust.x509"
)]
struct PyPolicy(OwnedPolicy);

impl PyPolicy {
    fn as_policy(&self) -> &Policy<'_, PyCryptoOps> {
        &self.0.borrow_dependent().0
    }
}

fn build_subject_owner(
    py: pyo3::Python<'_>,
    subject: pyo3::Py<pyo3::PyAny>,
) -> pyo3::PyResult<SubjectOwner> {
    let subject = subject.as_ref(py);

    if subject.is_none() {
        return Ok(SubjectOwner::None);
    }

    let x509_general_name_module =
        py.import(pyo3::intern!(py, "cryptography.x509.general_name"))?;
    let dns_name_class = x509_general_name_module.getattr(pyo3::intern!(py, "DNSName"))?;
    let ip_address_class = x509_general_name_module.getattr(pyo3::intern!(py, "IPAddress"))?;

    if subject.is_instance(dns_name_class)? {
        let value = subject
            .getattr(pyo3::intern!(py, "value"))?
            .downcast::<pyo3::types::PyString>()?;

        Ok(SubjectOwner::DNSName(value.to_str()?.to_owned()))
    } else if subject.is_instance(ip_address_class)? {
        let value = subject
            .getattr(pyo3::intern!(py, "packed"))?
            .downcast::<pyo3::types::PyBytes>()?;

        Ok(SubjectOwner::IPAddress(value.into()))
    } else {
        Err(pyo3::exceptions::PyTypeError::new_err(
            "unsupported subject type",
        ))
    }
}

fn build_subject<'a>(
    py: pyo3::Python<'_>,
    subject: &'a SubjectOwner,
) -> pyo3::PyResult<Option<Subject<'a>>> {
    match subject {
        SubjectOwner::None => Ok(None),
        SubjectOwner::DNSName(dns_name) => {
            let dns_name = DNSName::new(dns_name)
                .ok_or_else(|| pyo3::exceptions::PyValueError::new_err("invalid domain name"))?;

            Ok(Some(Subject::DNS(dns_name)))
        }
        SubjectOwner::IPAddress(ip_addr) => {
            let ip_addr = IPAddress::from_bytes(ip_addr.as_bytes(py))
                .ok_or_else(|| pyo3::exceptions::PyValueError::new_err("invalid IP address"))?;

            Ok(Some(Subject::IP(ip_addr)))
        }
    }
}

#[pyo3::prelude::pyfunction]
fn create_policy(
    py: pyo3::Python<'_>,
    profile: &pyo3::PyAny,
    subject: pyo3::Py<pyo3::PyAny>,
    time: Option<&pyo3::PyAny>,
) -> pyo3::PyResult<PyPolicy> {
    let x509_module = py.import(pyo3::intern!(py, "cryptography.x509.verification"))?;
    let rfc5280 = x509_module
        .getattr(pyo3::intern!(py, "Profile"))?
        .get_item(pyo3::intern!(py, "RFC5280"))?;
    let webpki = x509_module
        .getattr(pyo3::intern!(py, "Profile"))?
        .get_item(pyo3::intern!(py, "WebPKI"))?;

    let time = match time {
        Some(time) => py_to_datetime(py, time)?,
        None => datetime_now(py)?,
    };

    let subject_owner = build_subject_owner(py, subject)?;
    let policy = if profile.eq(rfc5280)? {
        OwnedPolicy::try_new(subject_owner, |subject_owner| {
            let subject = build_subject(py, subject_owner)?;
            Ok::<FixedPolicy<'_>, pyo3::PyErr>(FixedPolicy(Policy::rfc5280(
                PyCryptoOps {},
                subject,
                time,
            )))
        })?
    } else if profile.eq(webpki)? {
        OwnedPolicy::try_new(subject_owner, |subject_owner| {
            let subject = build_subject(py, subject_owner)?;
            Ok::<FixedPolicy<'_>, pyo3::PyErr>(FixedPolicy(Policy::webpki(
                PyCryptoOps {},
                subject,
                time,
            )))
        })?
    } else {
        return Err(pyo3::exceptions::PyValueError::new_err(
            "invalid profile specified; expected a Profile variant",
        ));
    };

    Ok(PyPolicy(policy))
}

#[pyo3::prelude::pyfunction]
fn verify<'p>(
    py: pyo3::Python<'p>,
    leaf: &PyCertificate,
    policy: &PyPolicy,
    intermediates: &'p pyo3::types::PyList,
    store: &'p PyStore,
) -> CryptographyResult<Vec<PyCertificate>> {
    let intermediates = intermediates
        .iter()
        .map(|o| o.extract::<pyo3::PyRef<'p, PyCertificate>>())
        .collect::<Result<Vec<_>, _>>()?;
    let store = Store::new(
        store
            .0
            .iter()
            .map(|t| t.get().raw.borrow_dependent().clone()),
    );

    let policy = policy.as_policy();
    let chain = cryptography_x509_validation::verify(
        leaf.raw.borrow_dependent(),
        intermediates
            .iter()
            .map(|i| i.raw.borrow_dependent().clone()),
        policy,
        &store,
    )
    .map_err(|e| pyo3::exceptions::PyValueError::new_err(format!("validation failed: {e:?}")))?;

    // TODO: Optimize this? Turning a Certificate back into a PyCertificate
    // involves a full round-trip back through DER, which isn't ideal.
    chain
        .iter()
        .map(|c| {
            let raw = pyo3::types::PyBytes::new(py, &asn1::write_single(c)?);
            Ok(PyCertificate {
                raw: OwnedCertificate::try_new(raw.into(), |raw| {
                    asn1::parse_single(raw.as_bytes(py))
                })?,
                cached_extensions: pyo3::once_cell::GILOnceCell::new(),
            })
        })
        .collect()
}

pub(crate) fn add_to_module(module: &pyo3::prelude::PyModule) -> pyo3::PyResult<()> {
    module.add_class::<PyServerVerifier>()?;
    module.add_class::<PyStore>()?;
<<<<<<< HEAD
    module.add_class::<PyPolicy>()?;
    module.add_function(pyo3::wrap_pyfunction!(verify, module)?)?;
    module.add_function(pyo3::wrap_pyfunction!(create_policy, module)?)?;
=======
    module.add_function(pyo3::wrap_pyfunction!(create_server_verifier, module)?)?;
>>>>>>> 4166517b

    Ok(())
}<|MERGE_RESOLUTION|>--- conflicted
+++ resolved
@@ -6,19 +6,7 @@
 use cryptography_x509_validation::{
     ops::CryptoOps,
     policy::{Policy, Subject},
-<<<<<<< HEAD
     trust_store::Store,
-    types::{DNSName, IPAddress},
-};
-
-use crate::error::CryptographyResult;
-
-use super::{
-    certificate::{Certificate as PyCertificate, OwnedCertificate},
-    common::datetime_now,
-    py_to_datetime, sign,
-};
-=======
     types::{DNSName, IPAddress},
 };
 
@@ -27,6 +15,8 @@
 use crate::x509::certificate::Certificate as PyCertificate;
 use crate::x509::common::{datetime_now, datetime_to_py, py_to_datetime};
 use crate::x509::sign;
+
+use super::certificate::OwnedCertificate;
 
 pub(crate) struct PyCryptoOps {}
 
@@ -177,7 +167,6 @@
         policy,
     })
 }
->>>>>>> 4166517b
 
 #[pyo3::pyclass(
     frozen,
@@ -199,79 +188,6 @@
     }
 }
 
-pub(crate) struct PyCryptoOps {}
-
-impl CryptoOps for PyCryptoOps {
-    // NOTE: This "key" type also carries any error that might happen
-    // during key serialization/loading. This isn't ideal but also is
-    // not a significant issue, since its only use is in checking
-    // another certificate's signature (where an error means that the
-    // signature check fails trivially).
-    type Key = pyo3::Py<pyo3::PyAny>;
-
-    fn public_key(&self, cert: &Certificate<'_>) -> Option<Self::Key> {
-        pyo3::Python::with_gil(|py| -> Option<Self::Key> {
-            // This makes an unnecessary copy. It'd be nice to get rid of it.
-            let spki_der =
-                pyo3::types::PyBytes::new(py, &asn1::write_single(&cert.tbs_cert.spki).ok()?);
-            Some(
-                py.import(pyo3::intern!(
-                    py,
-                    "cryptography.hazmat.primitives.serialization"
-                ))
-                .ok()?
-                .getattr(pyo3::intern!(py, "load_der_public_key"))
-                .ok()?
-                .call1((spki_der,))
-                .ok()?
-                .into(),
-            )
-        })
-    }
-
-    fn is_signed_by(&self, cert: &Certificate<'_>, key: Self::Key) -> bool {
-        pyo3::Python::with_gil(|py| -> CryptographyResult<()> {
-            sign::verify_signature_with_signature_algorithm(
-                py,
-                key.as_ref(py),
-                &cert.signature_alg,
-                cert.signature.as_bytes(),
-                &asn1::write_single(&cert.tbs_cert)?,
-            )
-        })
-        .is_ok()
-    }
-}
-
-// NOTE: pyO3 classes can't be generic over a trait, which our profile API requires.
-// Our workaround is to unfold each profile variant in this enum, which produces
-// a small amount of (internal) duplication in exchange for the monomorphism that
-// pyO3 needs.
-struct FixedPolicy<'a>(Policy<'a, PyCryptoOps>);
-
-/// This enum exists solely to provide heterogeneously typed ownership for `OwnedPolicy`.
-enum SubjectOwner {
-    // NOTE: This is ugly, but is effectively the easiest way to use a uniform
-    // `OwnedPolicy` API when policies aren't strictly required to contain a subject.
-    None,
-    // TODO: Switch this to `Py<PyString>` once Pyo3's `to_str()` preserves a
-    // lifetime relationship between an a `PyString` and its borrowed `&str`
-    // reference in all limited API builds. PyO3 can't currently do that in
-    // older limited API builds because it needs `PyUnicode_AsUTF8AndSize` to do
-    // so, which was only stabilized with 3.10.
-    DNSName(String),
-    IPAddress(pyo3::Py<pyo3::types::PyBytes>),
-}
-
-self_cell::self_cell!(
-    struct OwnedPolicy {
-        owner: SubjectOwner,
-
-        #[covariant]
-        dependent: FixedPolicy,
-    }
-);
-
 #[pyo3::pyclass(
     frozen,
     name = "Policy",
@@ -283,109 +199,6 @@
     fn as_policy(&self) -> &Policy<'_, PyCryptoOps> {
         &self.0.borrow_dependent().0
     }
-}
-
-fn build_subject_owner(
-    py: pyo3::Python<'_>,
-    subject: pyo3::Py<pyo3::PyAny>,
-) -> pyo3::PyResult<SubjectOwner> {
-    let subject = subject.as_ref(py);
-
-    if subject.is_none() {
-        return Ok(SubjectOwner::None);
-    }
-
-    let x509_general_name_module =
-        py.import(pyo3::intern!(py, "cryptography.x509.general_name"))?;
-    let dns_name_class = x509_general_name_module.getattr(pyo3::intern!(py, "DNSName"))?;
-    let ip_address_class = x509_general_name_module.getattr(pyo3::intern!(py, "IPAddress"))?;
-
-    if subject.is_instance(dns_name_class)? {
-        let value = subject
-            .getattr(pyo3::intern!(py, "value"))?
-            .downcast::<pyo3::types::PyString>()?;
-
-        Ok(SubjectOwner::DNSName(value.to_str()?.to_owned()))
-    } else if subject.is_instance(ip_address_class)? {
-        let value = subject
-            .getattr(pyo3::intern!(py, "packed"))?
-            .downcast::<pyo3::types::PyBytes>()?;
-
-        Ok(SubjectOwner::IPAddress(value.into()))
-    } else {
-        Err(pyo3::exceptions::PyTypeError::new_err(
-            "unsupported subject type",
-        ))
-    }
-}
-
-fn build_subject<'a>(
-    py: pyo3::Python<'_>,
-    subject: &'a SubjectOwner,
-) -> pyo3::PyResult<Option<Subject<'a>>> {
-    match subject {
-        SubjectOwner::None => Ok(None),
-        SubjectOwner::DNSName(dns_name) => {
-            let dns_name = DNSName::new(dns_name)
-                .ok_or_else(|| pyo3::exceptions::PyValueError::new_err("invalid domain name"))?;
-
-            Ok(Some(Subject::DNS(dns_name)))
-        }
-        SubjectOwner::IPAddress(ip_addr) => {
-            let ip_addr = IPAddress::from_bytes(ip_addr.as_bytes(py))
-                .ok_or_else(|| pyo3::exceptions::PyValueError::new_err("invalid IP address"))?;
-
-            Ok(Some(Subject::IP(ip_addr)))
-        }
-    }
-}
-
-#[pyo3::prelude::pyfunction]
-fn create_policy(
-    py: pyo3::Python<'_>,
-    profile: &pyo3::PyAny,
-    subject: pyo3::Py<pyo3::PyAny>,
-    time: Option<&pyo3::PyAny>,
-) -> pyo3::PyResult<PyPolicy> {
-    let x509_module = py.import(pyo3::intern!(py, "cryptography.x509.verification"))?;
-    let rfc5280 = x509_module
-        .getattr(pyo3::intern!(py, "Profile"))?
-        .get_item(pyo3::intern!(py, "RFC5280"))?;
-    let webpki = x509_module
-        .getattr(pyo3::intern!(py, "Profile"))?
-        .get_item(pyo3::intern!(py, "WebPKI"))?;
-
-    let time = match time {
-        Some(time) => py_to_datetime(py, time)?,
-        None => datetime_now(py)?,
-    };
-
-    let subject_owner = build_subject_owner(py, subject)?;
-    let policy = if profile.eq(rfc5280)? {
-        OwnedPolicy::try_new(subject_owner, |subject_owner| {
-            let subject = build_subject(py, subject_owner)?;
-            Ok::<FixedPolicy<'_>, pyo3::PyErr>(FixedPolicy(Policy::rfc5280(
-                PyCryptoOps {},
-                subject,
-                time,
-            )))
-        })?
-    } else if profile.eq(webpki)? {
-        OwnedPolicy::try_new(subject_owner, |subject_owner| {
-            let subject = build_subject(py, subject_owner)?;
-            Ok::<FixedPolicy<'_>, pyo3::PyErr>(FixedPolicy(Policy::webpki(
-                PyCryptoOps {},
-                subject,
-                time,
-            )))
-        })?
-    } else {
-        return Err(pyo3::exceptions::PyValueError::new_err(
-            "invalid profile specified; expected a Profile variant",
-        ));
-    };
-
-    Ok(PyPolicy(policy))
 }
 
 #[pyo3::prelude::pyfunction]
@@ -437,13 +250,8 @@
 pub(crate) fn add_to_module(module: &pyo3::prelude::PyModule) -> pyo3::PyResult<()> {
     module.add_class::<PyServerVerifier>()?;
     module.add_class::<PyStore>()?;
-<<<<<<< HEAD
-    module.add_class::<PyPolicy>()?;
     module.add_function(pyo3::wrap_pyfunction!(verify, module)?)?;
-    module.add_function(pyo3::wrap_pyfunction!(create_policy, module)?)?;
-=======
     module.add_function(pyo3::wrap_pyfunction!(create_server_verifier, module)?)?;
->>>>>>> 4166517b
 
     Ok(())
 }